--- conflicted
+++ resolved
@@ -125,7 +125,6 @@
 		return nil, varSecrets, errors.Wrapf(err, "failed to apply addons")
 	}
 
-<<<<<<< HEAD
 	// Interpolate user-provided explicit variables
 	bytes, err = manifest.Marshal()
 	if err != nil {
@@ -162,10 +161,7 @@
 		return nil, []string{}, errors.Wrapf(err, "Loading yaml failed in interpolation task after applying user explicit vars %#v", m)
 	}
 
-	dns, err := r.newDNSFunc(*manifest)
-=======
 	err = boshdns.Validate(*manifest)
->>>>>>> 0e1ca8be
 	if err != nil {
 		return nil, nil, err
 	}
@@ -256,7 +252,6 @@
 		return nil, varSecrets, errors.Wrapf(err, "failed to apply addons")
 	}
 
-<<<<<<< HEAD
 	// Interpolate user-provided explicit variables
 	bytes, err = manifest.Marshal()
 	if err != nil {
@@ -293,10 +288,7 @@
 		return nil, []string{}, errors.Wrapf(err, "Loading yaml failed in interpolation task after applying user explicit vars %#v", m)
 	}
 
-	dns, err := r.newDNSFunc(*manifest)
-=======
 	err = boshdns.Validate(*manifest)
->>>>>>> 0e1ca8be
 	if err != nil {
 		return nil, nil, err
 	}
